# Import necessary libraries
from PIL import Image
import pyvista as pv
import numpy as np
import os
import argparse

import psutil
import csv
import time

# Initialize global lists for memory usage and timestamps
memory_usage_stats = []
timestamps = []

def start_memory_monitoring(interval=1):
    """
    Starts monitoring memory usage of the current process at regular intervals in a separate thread.

    Parameters
    ----------
    interval : int, optional
        The time interval, in seconds, between recordings of memory usage. Default is 1 second.
    """
    def monitor():
        while True:
            memory_usage_stats.append(psutil.Process().memory_info().rss / 1024 ** 2)
            time.sleep(interval)
    import threading
    t = threading.Thread(target=monitor)
    t.daemon = True
    t.start()

def record_event_duration(label, start_time):
    """
    Records the duration of an event, appending the result to a global list.

    Parameters
    ----------
    label : str
        A descriptive name for the event being timed.
    start_time : float
        The start time of the event, typically obtained via `time.time()`.
    """
    duration = time.time() - start_time
    timestamps.append((label, duration))

def write_to_csv(file_name, header, data):
    """
    Writes specified data to a CSV file.

    Parameters
    ----------
    file_name : str
        The path where the CSV file will be created.
    header : list of str
        The headers for the CSV file.
    data : list of tuples
        The data to be written into the CSV file, where each tuple represents a row.
    """
    with open(file_name, 'w', newline='') as file:
        writer = csv.writer(file)
        writer.writerow(header)
        writer.writerows(data)


def generate_random_rotation_matrix():
    """
    Generate a random 3D rotation matrix.

    Returns
    -------
    np.ndarray
        A 4x4 ndarray representing a random rotation matrix.

    Notes
    -----
    This function generates random rotation angles for the x, y, and z axes within specified ranges
    and computes the corresponding rotation matrices for each axis. These matrices are then
    multiplied together to form a final rotation matrix which represents a composite rotation
    about all three axes. The function also records the duration of the matrix generation process.
    """
    start_time_matrix = time.time()

    # Define the maximum rotation angle for x and y axes
    i = np.pi / 4
    angle_x = np.random.uniform(-i, i)
    angle_y = np.random.uniform(-i, i)
    angle_z = np.random.uniform(0, 2 * np.pi)  # Full rotation range for z-axis

    # Rotation matrix along x-axis
    rotation_matrix_x = np.array([
        [1, 0, 0, 0],
        [0, np.cos(angle_x), -np.sin(angle_x), 0],
        [0, np.sin(angle_x), np.cos(angle_x), 0],
        [0, 0, 0, 1]
    ])

    # Rotation matrix along y-axis
    rotation_matrix_y = np.array([
        [np.cos(angle_y), 0, np.sin(angle_y), 0],
        [0, 1, 0, 0],
        [-np.sin(angle_y), 0, np.cos(angle_y), 0],
        [0, 0, 0, 1]
    ])

    # Rotation matrix along z-axis
    rotation_matrix_z = np.array([
        [np.cos(angle_z), -np.sin(angle_z), 0, 0],
        [np.sin(angle_z), np.cos(angle_z), 0, 0],
        [0, 0, 1, 0],
        [0, 0, 0, 1]
    ])

    # Combine the rotation matrices to get the final rotation matrix
    final_rotation_matrix = np.dot(rotation_matrix_z, np.dot(rotation_matrix_y, rotation_matrix_x))

    record_event_duration("Generate_Matrix", start_time_matrix)
    return final_rotation_matrix


# Function to create a label file with bounding box information
def create_label_file(label_path, class_id, x_center, y_center, width, height, bg_width, bg_height):
    """
    Create a label file with bounding box information.

    Args:
        label_path (str): Path to the label file.
        class_id (int): Class ID.
        x_center (float): X-coordinate of the bounding box center.
        y_center (float): Y-coordinate of the bounding box center.
        width (float): Width of the bounding box.
        height (float): Height of the bounding box.
        bg_width (int): Width of the background image.
        bg_height (int): Height of the background image.
    """
    start_time_label = time.time()
    # Normalize coordinates and dimensions
    x_min_normalized = x_center / bg_width
    y_min_normalized = y_center / bg_height
    width_normalized = width / bg_width
    height_normalized = height / bg_height

    # Write the normalized bounding box information to the label file
    with open(label_path, 'a') as f:
        f.write(f"{class_id} {x_min_normalized} {y_min_normalized} {width_normalized} {height_normalized}\n")

    record_event_duration("Create_Labelfile", start_time_label)



# Main function to generate synthetic images with labeled bounding boxes
def synthetic_data_generator(stl_path, images_folder, final_image_path, final_label_path):
    """
    Generates synthetic images with labeled bounding boxes from STL files.

    Parameters
    ----------
    stl_path : str
        Path to the directory containing STL files.
    images_folder : str
        Path to the directory containing background images.
    final_image_path : str
        Path to the directory where synthetic images will be saved.
    final_label_path : str
        Path to the directory where label files will be saved.

    Notes
    -----
    This function processes each STL file by applying a random rotation, rendering the model,
    and then compositing it onto a background image from `images_folder`. Labels for bounding
    boxes are saved in `final_label_path`. Memory usage and event durations are recorded and
    can be written to CSV files.
    """

<<<<<<< HEAD
    temp_folder = "ordner_temp"
=======
    temp_folder = "temp"
>>>>>>> 30da7f89
    os.makedirs(temp_folder)

    stl_files = []

    for stl_file in os.listdir(stl_path):
        if stl_file.endswith('.stl'):
            path = os.path.join(stl_path, stl_file)
            stl_files.append(path)

    print(stl_files)

    # Iterate over images in the specified folder
    for i, image_file in enumerate(os.listdir(images_folder)):  # Hintergrundbilder
        try:
            start_time_main = time.time()
            start_memory_monitoring()  # Start memory monitoring
            # Check if the file is an image (PNG or JPG)
            if image_file.endswith(".png") or image_file.endswith(".jpg"):
                image_path = os.path.join(images_folder, image_file)
                ##P
                # Open the background image and get width and height of it
                background_image = Image.open(image_path)
                bg_width, bg_height = background_image.size

                avg_width = 0
                avg_height = 0
                ##
                # Iterate over STL files
                start_time_rend = time.time()
                for j, your_stl_file in enumerate(stl_files):

                    try:
                        # Read STL file and apply a random rotation
                        mesh = pv.read(os.path.join(your_stl_file))
                        rotation_matrix = generate_random_rotation_matrix()
                        mesh.transform(rotation_matrix)

                        # Create a PyVista plotter for visualization
                        if j == 2:
                            plotter = pv.Plotter(off_screen=True)
                            plotter.add_mesh(mesh, color='#343430', show_edges=False)
                        else:
                            plotter = pv.Plotter(off_screen=True)
                            plotter.add_mesh(mesh, color='white', show_edges=False)

                        # Set the camera position for the plotter
                        plotter.camera_position = [(0, 0, -2 * mesh.length), (0, 0, 0), (0, 1, 0)]

                        if "lid" in your_stl_file:
                            scaling_factor = np.random.uniform(0.22, 0.3)
                        else:
                            scaling_factor = np.random.uniform(0.05, 0.22)

                        scaled_width = int(plotter.window_size[0] * scaling_factor)
                        scaled_height = int(plotter.window_size[1] * scaling_factor)
                        avg_width += scaled_width
                        avg_height += scaled_height
                        ##

                        # Save a screenshot of the scene
                        screenshot_path = f'{temp_folder}/{j}.png'
                        plotter.screenshot(screenshot_path, transparent_background=True,
                                           window_size=(scaled_width, scaled_height))
                        plotter.close()
                    except Exception as e:
                        print(f"Fehler beim Verarbeiten der STL-Datei {your_stl_file}: {e}")
                        continue
                record_event_duration("Rend_Obj", start_time_rend)

                ##P, geteilt durch 2 wegen leerem Bereich im Screenshot
                avg_width = int(avg_width / (j + 1) / 2)
                avg_height = int(avg_height / (j + 1) / 2)
                grid_horisontal = int(bg_width / avg_width)
                grid_vertical = int(bg_height / avg_height)
                matrix = []
                start_time_get_positions = time.time()
                for v in range(grid_vertical):
                    row = []
                    for h in range(grid_horisontal):
                        x = int(avg_width / 2) + h * avg_width
                        y = int(avg_height / 2) + v * avg_height
                        matrix.append((x, y))

                record_event_duration("Get_Positions", start_time_get_positions)

                # Iterate over generated screenshots
                for x, screenshot_path in enumerate(os.listdir(temp_folder)):
                    start_time_place = time.time()
                    print("- - - - -")
                    try:
                        rotated_image_path = screenshot_path
                        rotated_image = Image.open(f'{temp_folder}/{rotated_image_path}')
                        file_name = os.path.basename(rotated_image_path)

                        # Randomly choose a position to paste the rotated image
                        # on the background
                        random_index = np.random.randint(0, len(matrix))
                        # center point
                        random_position = matrix[random_index]
                        paste_position = int(random_position[0] - rotated_image.size[0] / 2), int(
                            random_position[1] - rotated_image.size[1] / 2)

                        # Paste the rotated image onto the background
                        background_image.paste(rotated_image, paste_position, rotated_image)

                        # Save the final image
                        background_image.save(f'{final_image_path}/{i}.jpg')

                        # Create label file path and determine class ID based
                        # on the filename
                        output_dir = final_label_path
                        label_path = os.path.join(output_dir, f"{i}.txt")
                        class_id = file_name.replace(".png", "")

                        # Calculate the center coordinates and dimensions of
                        # the bounding box
                        x_center, y_center = random_position
                        width, height = rotated_image.size[0] / 2, rotated_image.size[0] / 2

                        # Create the label file with bounding box information
                        create_label_file(label_path, class_id, x_center, y_center, width, height, bg_width, bg_height)

                        # Remove the temporary rotated image file
                        os.remove(f'{temp_folder}/{rotated_image_path}')
                        del matrix[random_index]
                    except Exception as e:
                        # Remove the temporary rotated image file in case of an
                        # error
                        os.remove(f'{temp_folder}/{rotated_image_path}')
                        print(f"Fehler beim Verarbeiten des Bildes {image_file}: {e}")
                        continue
                    record_event_duration("Place_Objects", start_time_place)

                ##
                ## Open the background image and resize it
                # background_image = Image.open(image_path)
                # bg_width, bg_height = background_image.size
                # target_size = (1920, 1080)
                # background_image = background_image.resize(target_size)

                print(f"Verarbeite Bild {i + 1}: {image_path}")
        except Exception as e:
            print(f"Fehler beim Verarbeiten des Bildes {image_file}: {e}")
            continue

        record_event_duration("Main", start_time_main)

        time_intervals = list(range(len(memory_usage_stats)))
        memory_data = list(zip(time_intervals, memory_usage_stats))
        write_to_csv('memory_usage.csv', ['Time (s)', 'Memory Usage (MB)'], memory_data)
        write_to_csv('timestamps.csv', ['Label', 'Duration (s)'], timestamps)

<<<<<<< HEAD
synthetic_data_generator("/Users/michaelkravt/PycharmProjects/BA_Repo/data/stl_files",
                         "/Users/michaelkravt/Downloads/parts-feeder",
                         "/Users/michaelkravt/Downloads/parts-feeder/modell/syn_data",
                         "/Users/michaelkravt/Downloads/parts-feeder/modell/syn_data/labels")
=======
synthetic_data_generator(r"C:\GitHub\BA_Repo\data\stl_files",
                         r"C:\Users\mikra\OneDrive\Desktop\Foto",
                         r"C:\Users\mikra\OneDrive\Desktop\Foto\syn_data",
                         r"C:\Users\mikra\OneDrive\Desktop\Foto\syn_data\labels")
>>>>>>> 30da7f89


# python synthetic_data.py --stl_files /Users/michaelkravt/PycharmProjects/BA_Repo/resources/stl_files/sun_c.stl /Users/michaelkravt/PycharmProjects/BA_Repo/resources/stl_files/planet_c.stl /Users/michaelkravt/PycharmProjects/BA_Repo/resources/stl_files/planet_c.stl /Users/michaelkravt/PycharmProjects/BA_Repo/resources/stl_files/lid_c.stl --output /Users/michaelkravt/PycharmProjects/BA_Repo/Tools/MainDir/TestDir/images --label /Users/michaelkravt/PycharmProjects/BA_Repo/Tools/MainDir/TestDir/labels --temp /Users/michaelkravt/PycharmProjects/BA_Repo/Tools/MainDir/TestDir/temp --images_folder /Users/michaelkravt/PycharmProjects/BA_Repo/Tools/MainDir/TestDir<|MERGE_RESOLUTION|>--- conflicted
+++ resolved
@@ -173,11 +173,7 @@
     can be written to CSV files.
     """
 
-<<<<<<< HEAD
-    temp_folder = "ordner_temp"
-=======
-    temp_folder = "temp"
->>>>>>> 30da7f89
+    temp_folder = "ordner"
     os.makedirs(temp_folder)
 
     stl_files = []
@@ -226,6 +222,7 @@
                         # Set the camera position for the plotter
                         plotter.camera_position = [(0, 0, -2 * mesh.length), (0, 0, 0), (0, 1, 0)]
 
+                        ##Papa geändert
                         if "lid" in your_stl_file:
                             scaling_factor = np.random.uniform(0.22, 0.3)
                         else:
@@ -330,17 +327,10 @@
         write_to_csv('memory_usage.csv', ['Time (s)', 'Memory Usage (MB)'], memory_data)
         write_to_csv('timestamps.csv', ['Label', 'Duration (s)'], timestamps)
 
-<<<<<<< HEAD
 synthetic_data_generator("/Users/michaelkravt/PycharmProjects/BA_Repo/data/stl_files",
-                         "/Users/michaelkravt/Downloads/parts-feeder",
-                         "/Users/michaelkravt/Downloads/parts-feeder/modell/syn_data",
-                         "/Users/michaelkravt/Downloads/parts-feeder/modell/syn_data/labels")
-=======
-synthetic_data_generator(r"C:\GitHub\BA_Repo\data\stl_files",
-                         r"C:\Users\mikra\OneDrive\Desktop\Foto",
-                         r"C:\Users\mikra\OneDrive\Desktop\Foto\syn_data",
-                         r"C:\Users\mikra\OneDrive\Desktop\Foto\syn_data\labels")
->>>>>>> 30da7f89
+                         "/Users/michaelkravt/PycharmProjects/BA_Repo/data/bilder",
+                         "/Users/michaelkravt/Desktop/Pipeline/syn_data",
+                         "/Users/michaelkravt/Desktop/Pipeline/syn_data/labels")
 
 
 # python synthetic_data.py --stl_files /Users/michaelkravt/PycharmProjects/BA_Repo/resources/stl_files/sun_c.stl /Users/michaelkravt/PycharmProjects/BA_Repo/resources/stl_files/planet_c.stl /Users/michaelkravt/PycharmProjects/BA_Repo/resources/stl_files/planet_c.stl /Users/michaelkravt/PycharmProjects/BA_Repo/resources/stl_files/lid_c.stl --output /Users/michaelkravt/PycharmProjects/BA_Repo/Tools/MainDir/TestDir/images --label /Users/michaelkravt/PycharmProjects/BA_Repo/Tools/MainDir/TestDir/labels --temp /Users/michaelkravt/PycharmProjects/BA_Repo/Tools/MainDir/TestDir/temp --images_folder /Users/michaelkravt/PycharmProjects/BA_Repo/Tools/MainDir/TestDir